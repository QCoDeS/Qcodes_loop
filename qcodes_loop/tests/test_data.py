--- conflicted
+++ resolved
@@ -632,12 +632,6 @@
         qds = DataSet.from_xarray(xds)
 
     def test_xarray_example_conversion(self):
-<<<<<<< HEAD
-
-=======
-        import pandas as pd
-        import xarray as xr
->>>>>>> 298e5443
         times = pd.date_range("2000-01-01", "2000-1-31", name="time")
         shape = (31, 3)
         xarray_dataset = xr.Dataset(
